--- conflicted
+++ resolved
@@ -1,16 +1,11 @@
 # NLWeb Rest API
 
-<<<<<<< HEAD
 At this point, NLWeb supports 2 APIs at the endpoints /ask
 and /mcp. The arguments are the same for both, as is most of the functionality. 
 The /mcp endpoint returns the answers in format that MCP clients can use.
 The /mcp endpoint also supports the core MCP methods (list_tools, list_prompts,
 call_tool, get_prompt).
-=======
-At this point, NLWeb supports 2 APIs (which will soon be merged into one) at the endpoints /ask
-and /mcp. The arguments are the same for both. The /mcp endpoint returns the answers in 
-an MCP envelope. 
->>>>>>> 3dd69421
+
 
 In the included implementation, there is no server side state.
 So, the context of the conversation thus far has to be passed back as part of 
@@ -19,7 +14,6 @@
 The required argument to ask / mcp is:
 - query: The current query in natural language
 
-<<<<<<< HEAD
 The following are optional arguments
 - site: A token corresponding to some subset of the data of a backend. For example, a backend might
           support multiple sites, each with a conversational interface restricted to its content. This
@@ -35,18 +29,6 @@
     - summarize: summarizes the list and presents the summary and also returns the list
     - generate: much more like traditional RAG, where the list is generated and one or more calls
         are made to an LLM to try answer the user's question. 
-=======
-The following are optional arguments:
-- site: A token corresponding to some subset of the data of a backend. For example, a backend might support multiple sites, each with a conversational interface restricted to its content. This parameter can be used to specify the site.
-- prev: comma separated list of previous queries. In most cases, the decontextualized query can be constructed from this. 
-- decontextualized_query: the entire decontextualized query. If this is available, no decontextualization is done on the server side.
-- streaming: defaults to true. To turn off streaming, specify a value of 0 or false.
-- query_id: if none is specified, one will be auto generated.
-- mode: values are list (default), summarize and generate
-    - list : returns the list of top matches from the backend that are most relevant to the query
-    - summarize: summarizes the list and presents the summary and also returns the list
-    - generate: much more like traditional RAG, where the list is generated and one or more calls are made to an LLM to try answer the user's question 
->>>>>>> 3dd69421
 
 The returned value is a json object with the following fields:
 - query_id
