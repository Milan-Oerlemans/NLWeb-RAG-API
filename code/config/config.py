# Copyright (c) 2025 Microsoft Corporation.
# Licensed under the MIT License

"""
Basic config services, including loading config from config_llm.yaml, config_embedding.yaml, config_retrieval.yaml, 
config_webserver.yaml, config_nlweb.yaml
WARNING: This code is under development and may undergo changes in future releases.
Backwards compatibility is not guaranteed at this time.
"""

import os
import yaml
from dataclasses import dataclass, field
from dotenv import load_dotenv
from typing import Dict, Optional, Any, List

@dataclass
class ModelConfig:
    high: str
    low: str

@dataclass
class LLMProviderConfig:
    llm_type: str
    api_key: Optional[str] = None
    models: Optional[ModelConfig] = None
    endpoint: Optional[str] = None
    api_version: Optional[str] = None

@dataclass
class EmbeddingProviderConfig:
    api_key: Optional[str] = None
    endpoint: Optional[str] = None
    api_version: Optional[str] = None
    model: Optional[str] = None

@dataclass
class RetrievalProviderConfig:
    api_key: Optional[str] = None
    api_endpoint: Optional[str] = None
    database_path: Optional[str] = None
    index_name: Optional[str] = None
    db_type: Optional[str] = None
    use_knn: Optional[bool] = None
    enabled: bool = False  

@dataclass
class SSLConfig:
    enabled: bool = False
    cert_file: Optional[str] = None
    key_file: Optional[str] = None

@dataclass
class LoggingConfig:
    level: str = "info"
    file: str = "./logs/webserver.log"

@dataclass
class StaticConfig:
    enable_cache: bool = True
    cache_max_age: int = 3600
    gzip_enabled: bool = True

@dataclass
class ServerConfig:
    host: str = "localhost"
    enable_cors: bool = True
    max_connections: int = 100
    timeout: int = 30
    ssl: Optional[SSLConfig] = None
    logging: Optional[LoggingConfig] = None
    static: Optional[StaticConfig] = None

@dataclass
class NLWebConfig:
    sites: List[str]  # List of allowed sites
    json_data_folder: str = "./data/json"  # Default folder for JSON data
    json_with_embeddings_folder: str = "./data/json_with_embeddings"  # Default folder for JSON with embeddings
    chatbot_instructions: Dict[str, str] = field(default_factory=dict)  # Dictionary of chatbot instructions
    headers: Dict[str, str] = field(default_factory=dict)  # Dictionary of headers to include in responses
    tool_selection_enabled: bool = True  # Enable or disable tool selection
    memory_enabled: bool = False  # Enable or disable memory functionality
    analyze_query_enabled: bool = False  # Enable or disable query analysis
    decontextualize_enabled: bool = True  # Enable or disable decontextualization
    required_info_enabled: bool = True  # Enable or disable required info checking
<<<<<<< HEAD

=======
    headers: Dict[str, str] = field(default_factory=dict)  # HTTP headers to send
>>>>>>> b3ad0caa
class AppConfig:
    config_paths = ["config.yaml", "config_llm.yaml", "config_embedding.yaml", "config_retrieval.yaml", 
                   "config_webserver.yaml", "config_nlweb.yaml"]

    def __init__(self):
        load_dotenv()
        self.base_output_directory = self._get_base_output_directory()
        self.load_llm_config()
        self.load_embedding_config()
        self.load_retrieval_config()
        self.load_webserver_config()
        self.load_nlweb_config()

    def _get_base_output_directory(self) -> Optional[str]:
        """
        Get the base directory for all output files from the environment variable.
        Returns None if the environment variable is not set.
        """
        base_dir = os.getenv('NLWEB_OUTPUT_DIR')
        if base_dir and not os.path.exists(base_dir):
            try:
                os.makedirs(base_dir, exist_ok=True)
                print(f"Created output directory: {base_dir}")
            except Exception as e:
                print(f"Warning: Failed to create output directory {base_dir}: {e}")
                return None
        return base_dir

    def _resolve_path(self, path: str) -> str:
        """
        Resolves a path, considering the base output directory if set.
        If path is absolute, returns it unchanged.
        If path is relative and base_output_directory is set, resolves against base_output_directory.
        Otherwise, resolves against the config directory.
        """
        if os.path.isabs(path):
            return path
            
        config_dir = os.path.dirname(os.path.abspath(__file__))
        
        if self.base_output_directory:
            # If base output directory is set, use it for all relative paths
            return os.path.abspath(os.path.join(self.base_output_directory, path))
        else:
            # Otherwise use the config directory
            return os.path.abspath(os.path.join(config_dir, path))

    def _get_config_value(self, value: Any, default: Any = None) -> Any:
        """
        Get configuration value. If value is a string, return it directly.
        Otherwise, treat it as an environment variable name and fetch from environment.
        Returns default if environment variable is not set or value is None.
        """
        if value is None:
            return default
            
        if isinstance(value, str):
            # If it's clearly an environment variable name (e.g., "OPENAI_API_KEY_ENV")
            if value.endswith('_ENV') or value.isupper():
                return os.getenv(value, default)
            # Otherwise, treat it as a literal string value
            else:
                return value
        
        # For non-string values, return as-is
        return value

    def load_llm_config(self, path: str = "config_llm.yaml"):
        # Get the directory where this config.py file is located
        config_dir = os.path.dirname(os.path.abspath(__file__))
        # Build the full path to the config file
        full_path = os.path.join(config_dir, path)
        
        with open(full_path, "r") as f:
            data = yaml.safe_load(f)

            self.preferred_llm_endpoint: str = data["preferred_endpoint"]
            self.llm_endpoints: Dict[str, LLMProviderConfig] = {}

            for name, cfg in data.get("endpoints", {}).items():
                m = cfg.get("models", {})
                models = ModelConfig(
                    high=self._get_config_value(m.get("high")),
                    low=self._get_config_value(m.get("low"))
                ) if m else None
                
                # Extract configuration values from the YAML with the new method
                api_key = self._get_config_value(cfg.get("api_key_env"))
                api_endpoint = self._get_config_value(cfg.get("api_endpoint_env"))
                api_version = self._get_config_value(cfg.get("api_version_env"))
                llm_type = self._get_config_value(cfg.get("llm_type"))
                # Create the LLM provider config - no longer include embedding model
                self.llm_endpoints[name] = LLMProviderConfig(
                    llm_type=llm_type,
                    api_key=api_key,
                    models=models,
                    endpoint=api_endpoint,
                    api_version=api_version
                )

    def load_embedding_config(self, path: str = "config_embedding.yaml"):
        """Load embedding model configuration."""
        # Get the directory where this config.py file is located
        config_dir = os.path.dirname(os.path.abspath(__file__))
        # Build the full path to the config file
        full_path = os.path.join(config_dir, path)
        
        try:
            with open(full_path, "r") as f:
                data = yaml.safe_load(f)
        except FileNotFoundError:
            # If config file doesn't exist, use defaults
            print(f"Warning: {path} not found. Using default embedding configuration.")
            data = {
                "preferred_provider": "openai",
                "providers": {}
            }
        
        self.preferred_embedding_provider: str = data["preferred_provider"]
        self.embedding_providers: Dict[str, EmbeddingProviderConfig] = {}

        for name, cfg in data.get("providers", {}).items():
            # Extract configuration values from the YAML
            api_key = self._get_config_value(cfg.get("api_key_env"))
            api_endpoint = self._get_config_value(cfg.get("api_endpoint_env"))
            api_version = self._get_config_value(cfg.get("api_version_env"))
            model = self._get_config_value(cfg.get("model"))

            # Create the embedding provider config
            self.embedding_providers[name] = EmbeddingProviderConfig(
                api_key=api_key,
                endpoint=api_endpoint,
                api_version=api_version,
                model=model
            )

    def load_retrieval_config(self, path: str = "config_retrieval.yaml"):
        # Get the directory where this config.py file is located
        config_dir = os.path.dirname(os.path.abspath(__file__))
        # Build the full path to the config file
        full_path = os.path.join(config_dir, path)
        
        try:
            with open(full_path, "r") as f:
                data = yaml.safe_load(f)
        except FileNotFoundError:
            # If config file doesn't exist, use defaults
            print(f"Warning: {path} not found. Using default retrieval configuration.")
            data = {
                "preferred_endpoint": "default",
                "endpoints": {}
            }

        # No longer using preferred_endpoint - now using enabled field on each endpoint
        self.retrieval_endpoints: Dict[str, RetrievalProviderConfig] = {}
        
        # Get the write endpoint for database modifications
        self.write_endpoint: str = data.get("write_endpoint", None)

        # Changed from providers to endpoints
        for name, cfg in data.get("endpoints", {}).items():
            # Use the new method for all configuration values
            self.retrieval_endpoints[name] = RetrievalProviderConfig(
                api_key=self._get_config_value(cfg.get("api_key_env")),
                api_endpoint=self._get_config_value(cfg.get("api_endpoint_env")),
                database_path=self._get_config_value(cfg.get("database_path")),
                index_name=self._get_config_value(cfg.get("index_name")),
                db_type=self._get_config_value(cfg.get("db_type")),  # Add db_type
                enabled=cfg.get("enabled", False)  # Add enabled field
            )
    
    def load_webserver_config(self, path: str = "config_webserver.yaml"):
        # Get the directory where this config.py file is located
        config_dir = os.path.dirname(os.path.abspath(__file__))
        # Build the full path to the config file
        full_path = os.path.join(config_dir, path)
        
        try:
            with open(full_path, "r") as f:
                data = yaml.safe_load(f)
        except FileNotFoundError:
            # If config file doesn't exist, use defaults
            print(f"Warning: {path} not found. Using default webserver configuration.")
            data = {
                "port": 8080,
                "static_directory": "./static",
                "server": {}
            }
        
        # Load basic configurations with the new method
        self.port: int = self._get_config_value(data.get("port"), 8080)
        self.static_directory: str = self._get_config_value(data.get("static_directory"), "./static")
        self.mode: str = self._get_config_value(data.get("mode"), "production")
        
        # Keep static directory relative to config directory, not base output directory
        if not os.path.isabs(self.static_directory):
            self.static_directory = os.path.abspath(os.path.join(config_dir, self.static_directory))
        
        # Load server configurations
        server_data = data.get("server", {})
        
        # SSL configuration
        ssl_data = server_data.get("ssl", {})
        ssl_config = SSLConfig(
            enabled=self._get_config_value(ssl_data.get("enabled"), False),
            cert_file=self._get_config_value(ssl_data.get("cert_file_env")),
            key_file=self._get_config_value(ssl_data.get("key_file_env"))
        )
        
        # Logging configuration
        logging_data = server_data.get("logging", {})
        logging_file = self._get_config_value(logging_data.get("file"), "./logs/webserver.log")
        # Use the _resolve_path method for logging file (but not for static directory)
        logging_file = self._resolve_path(logging_file)
        
        logging_config = LoggingConfig(
            level=self._get_config_value(logging_data.get("level"), "info"),
            file=logging_file
        )
        
        # Static file configuration
        static_data = server_data.get("static", {})
        static_config = StaticConfig(
            enable_cache=self._get_config_value(static_data.get("enable_cache"), True),
            cache_max_age=self._get_config_value(static_data.get("cache_max_age"), 3600),
            gzip_enabled=self._get_config_value(static_data.get("gzip_enabled"), True)
        )
        
        # Create the server config
        self.server = ServerConfig(
            host=self._get_config_value(server_data.get("host"), "localhost"),
            enable_cors=self._get_config_value(server_data.get("enable_cors"), True),
            max_connections=self._get_config_value(server_data.get("max_connections"), 100),
            timeout=self._get_config_value(server_data.get("timeout"), 30),
            ssl=ssl_config,
            logging=logging_config,
            static=static_config
        )

    def load_nlweb_config(self, path: str = "config_nlweb.yaml"):
        """Load Natural Language Web configuration."""
        # Get the directory where this config.py file is located
        config_dir = os.path.dirname(os.path.abspath(__file__))
        # Build the full path to the config file
        full_path = os.path.join(config_dir, path)
        
        try:
            with open(full_path, "r") as f:
                data = yaml.safe_load(f)
        except FileNotFoundError:
            # If config file doesn't exist, use defaults
            print(f"Warning: {path} not found. Using default NLWeb configuration.")
            data = {
                "sites": "",
                "data_folders": {
                    "json_data": "./data/json",
                    "json_with_embeddings": "./data/json_with_embeddings"
                },
                "chatbot_instructions": {
                    "search_results": "IMPORTANT: When presenting these results to the user, always include the original URL as a clickable link for each item."
                }
            }
        
        # Parse the comma-separated sites string into a list
        sites_str = self._get_config_value(data.get("sites"), "")
        sites_list = [site.strip() for site in sites_str.split(",") if site.strip()]

        # Get data folder paths from config
        json_data_folder = "./data/json"
        json_with_embeddings_folder = "./data/json_with_embeddings"
        
        if "data_folders" in data:
            json_data_folder = self._get_config_value(
                data["data_folders"].get("json_data"), 
                json_data_folder
            )
            json_with_embeddings_folder = self._get_config_value(
                data["data_folders"].get("json_with_embeddings"), 
                json_with_embeddings_folder
            )

        # Load chatbot instructions from config
        chatbot_instructions = data.get("chatbot_instructions", {})
        
        # Load headers from config
        headers = data.get("headers", {})

        # Load tool selection enabled flag
        tool_selection_enabled = self._get_config_value(data.get("tool_selection_enabled"), True)
        
        # Load memory enabled flag
        memory_enabled = self._get_config_value(data.get("memory_enabled"), False)
        
        # Load analyze query enabled flag
        analyze_query_enabled = self._get_config_value(data.get("analyze_query_enabled"), False)
        
        # Load decontextualize enabled flag
        decontextualize_enabled = self._get_config_value(data.get("decontextualize_enabled"), True)
        
        # Load required info enabled flag
        required_info_enabled = self._get_config_value(data.get("required_info_enabled"), True)
        
        # Load headers from config
        headers = data.get("headers", {})
        
        # Convert relative paths to use NLWEB_OUTPUT_DIR if available
        base_output_dir = self.base_output_directory
        if base_output_dir:
            if not os.path.isabs(json_data_folder):
                json_data_folder = os.path.join(base_output_dir, "data", "json")
            if not os.path.isabs(json_with_embeddings_folder):
                json_with_embeddings_folder = os.path.join(base_output_dir, "data", "json_with_embeddings")
    
        # Ensure directories exist
        os.makedirs(json_data_folder, exist_ok=True)
        os.makedirs(json_with_embeddings_folder, exist_ok=True)
        
        self.nlweb = NLWebConfig(
            sites=sites_list,
            json_data_folder=json_data_folder,
            json_with_embeddings_folder=json_with_embeddings_folder,
            chatbot_instructions=chatbot_instructions,
            headers=headers
            tool_selection_enabled=tool_selection_enabled,
            memory_enabled=memory_enabled,
            analyze_query_enabled=analyze_query_enabled,
            decontextualize_enabled=decontextualize_enabled,
            required_info_enabled=required_info_enabled,
            headers=headers
        )
    
    def get_chatbot_instructions(self, instruction_type: str = "search_results") -> str:
        """Get the chatbot instructions for a specific type."""
        if (hasattr(self, 'nlweb') and 
            self.nlweb.chatbot_instructions and 
            instruction_type in self.nlweb.chatbot_instructions):
            return self.nlweb.chatbot_instructions[instruction_type]
        
        # Default instructions if not found in config
        default_instructions = {
            "search_results": (
                "IMPORTANT: When presenting these results to the user, always include "
                "the original URL as a clickable link for each item. Format each item's name "
                "as a hyperlink using its URL."
            )
        }
    
    def get_headers(self) -> Dict[str, str]:
        """Get the configured headers to include in responses."""
        if hasattr(self, 'nlweb') and self.nlweb.headers:
            return self.nlweb.headers
        return {}
        
    def get_chatbot_instruction_fallback(self, instruction_type: str = "search_results") -> str:
        """Get fallback chatbot instructions."""
        default_instructions = {
            "search_results": (
                "IMPORTANT: When presenting these results to the user, always include "
                "the original URL as a clickable link for each item. Format each item's name "
                "as a hyperlink using its URL."
            )
        }
        return default_instructions.get(instruction_type, "")
    
    def get_ssl_cert_path(self) -> Optional[str]:
        """Get the SSL certificate file path."""
        if self.server.ssl:
            return self.server.ssl.cert_file
        return None
    
    def get_ssl_key_path(self) -> Optional[str]:
        """Get the SSL key file path."""
        if self.server.ssl:
            return self.server.ssl.key_file
        return None
    
    def is_ssl_enabled(self) -> bool:
        """Check if SSL is enabled and properly configured."""
        return (self.server.ssl and 
                self.server.ssl.enabled and 
                self.server.ssl.cert_file is not None and 
                self.server.ssl.key_file is not None)
    
    def is_production_mode(self) -> bool:
        """Returns True if the system is running in production mode."""
        return getattr(self, 'mode', 'production').lower() == 'production'
    
    def is_development_mode(self) -> bool:
        """Returns True if the system is running in development mode."""
        return getattr(self, 'mode', 'production').lower() == 'development'
    
    def is_testing_mode(self) -> bool:
        """Returns True if the system is running in testing mode."""
        return getattr(self, 'mode', 'production').lower() == 'testing'
    
    def should_raise_exceptions(self) -> bool:
        """Returns True if exceptions should be raised instead of caught (for testing and development)."""
        return self.is_testing_mode() or self.is_development_mode()
    
    def set_mode(self, mode: str):
        """Set the application mode (development, production, or testing)."""
        if mode.lower() not in ['development', 'production', 'testing']:
            raise ValueError(f"Invalid mode: {mode}. Must be 'development', 'production', or 'testing'")
        self.mode = mode.lower()
    
    def get_allowed_sites(self) -> List[str]:
        """Get the list of allowed sites from NLWeb configuration."""
        return self.nlweb.sites if hasattr(self, 'nlweb') else []
    
    def is_site_allowed(self, site: str) -> bool:
        """Check if a site is in the allowed sites list."""
        allowed_sites = self.get_allowed_sites()
        # If no sites are configured, allow all sites
        if not allowed_sites or allowed_sites == ['all']:
            return True
        return site in allowed_sites
    
    def is_tool_selection_enabled(self) -> bool:
        """Check if tool selection is enabled."""
        return self.nlweb.tool_selection_enabled if hasattr(self, 'nlweb') else True
    
    def is_memory_enabled(self) -> bool:
        """Check if memory functionality is enabled."""
        return self.nlweb.memory_enabled if hasattr(self, 'nlweb') else False
    
    def is_analyze_query_enabled(self) -> bool:
        """Check if query analysis is enabled."""
        return self.nlweb.analyze_query_enabled if hasattr(self, 'nlweb') else False
    
    def is_decontextualize_enabled(self) -> bool:
        """Check if decontextualization is enabled."""
        return self.nlweb.decontextualize_enabled if hasattr(self, 'nlweb') else True
    
    def is_required_info_enabled(self) -> bool:
        """Check if required info checking is enabled."""
        return self.nlweb.required_info_enabled if hasattr(self, 'nlweb') else True
    
    def get_embedding_provider(self, provider_name: Optional[str] = None) -> Optional[EmbeddingProviderConfig]:
        """Get the specified embedding provider config or the preferred one if not specified."""
        if not hasattr(self, 'embedding_providers'):
            return None
            
        if provider_name and provider_name in self.embedding_providers:
            return self.embedding_providers[provider_name]
            
        if hasattr(self, 'preferred_embedding_provider') and self.preferred_embedding_provider in self.embedding_providers:
            return self.embedding_providers[self.preferred_embedding_provider]
            
        return None
            
    def get_llm_provider(self, provider_name: Optional[str] = None) -> Optional[LLMProviderConfig]:
        """Get the specified LLM provider config or the preferred one if not specified."""
        if not hasattr(self, 'llm_endpoints'):
            return None
            
        if provider_name and provider_name in self.llm_endpoints:
            return self.llm_endpoints[provider_name]
            
        if hasattr(self, 'preferred_llm_endpoint') and self.preferred_llm_endpoint in self.llm_endpoints:
            return self.llm_endpoints[self.preferred_llm_endpoint]
            
        return None

# Global singleton
CONFIG = AppConfig()<|MERGE_RESOLUTION|>--- conflicted
+++ resolved
@@ -83,11 +83,9 @@
     analyze_query_enabled: bool = False  # Enable or disable query analysis
     decontextualize_enabled: bool = True  # Enable or disable decontextualization
     required_info_enabled: bool = True  # Enable or disable required info checking
-<<<<<<< HEAD
-
-=======
+
     headers: Dict[str, str] = field(default_factory=dict)  # HTTP headers to send
->>>>>>> b3ad0caa
+
 class AppConfig:
     config_paths = ["config.yaml", "config_llm.yaml", "config_embedding.yaml", "config_retrieval.yaml", 
                    "config_webserver.yaml", "config_nlweb.yaml"]
