--- conflicted
+++ resolved
@@ -1,8 +1,7 @@
-write_endpoint: nlweb_west
+write_endpoint: qdrant_local
 
 endpoints:
 
-<<<<<<< HEAD
   nlweb_west:
     enabled: true
     api_key_env: NLWEB_WEST_API_KEY
@@ -10,19 +9,10 @@
     index_name: embeddings1536
     db_type: azure_ai_search
 
-=======
->>>>>>> 7157c6e9
   azure_ai_search:
     enabled: false
     api_key_env: AZURE_VECTOR_SEARCH_API_KEY
     api_endpoint_env: AZURE_VECTOR_SEARCH_ENDPOINT
-    index_name: embeddings1536
-    db_type: azure_ai_search
-
-  nlweb_west:
-    enabled: false
-    api_key_env: NLWEB_WEST_API_KEY
-    api_endpoint_env: NLWEB_WEST_ENDPOINT
     index_name: embeddings1536
     db_type: azure_ai_search
 
@@ -57,21 +47,19 @@
     index_name: embeddings1536
     db_type: azure_ai_search
 
-<<<<<<< HEAD
   # Shopify MCP endpoint for product search across Shopify stores
   shopify:
     enabled: true
     db_type: shopify_mcp
     # Note: mcp_endpoint will be dynamically set based on the site being queried
     name: Shopify MCP Search
-=======
+
   cloudflare_autorag:
     enabled: false
     api_key_env: CLOUDFLARE_API_TOKEN
     api_endpoint_env: CLOUDFLARE_AUTORAG_ENDPOINT
     index_name: CLOUDFLARE_RAG_ID_ENV
     db_type: cloudflare_autorag
->>>>>>> 7157c6e9
 
   # Milvus is still under development and not yet supported. 
   milvus:
@@ -140,39 +128,12 @@
     # Specify the database type
     db_type: qdrant
 
-  # Shopify MCP endpoint for product search across Shopify stores
-  shopify:
-    enabled: false
-    db_type: shopify_mcp
-    # Note: mcp_endpoint will be dynamically set based on the site being queried
-    name: Shopify MCP Search
-
   snowflake_cortex_search_1:
     enabled: false
     api_key_env: SNOWFLAKE_PAT
     api_endpoint_env: SNOWFLAKE_ACCOUNT_URL
     index_name: SNOWFLAKE_CORTEX_SEARCH_SERVICE
-<<<<<<< HEAD
     db_type: snowflake_cortex_search
-
-  cloudflare_autorag:
-    enabled: true
-    api_key_env: CLOUDFLARE_API_TOKEN
-    api_endpoint_env: CLOUDFLARE_AUTORAG_ENDPOINT
-    index_name: CLOUDFLARE_RAG_ID_ENV
-    db_type: cloudflare_autorag
-
-  # HNSW (Hierarchical Navigable Small World) for fast local vector search
-  hnswlib:
-    enabled: false
-    # Path to the directory containing pre-built index files
-    database_path: "data/hnswlib"
-    # Index name (used as prefix for index files)
-    index_name: nlweb_hnswlib
-    # Database type
-    db_type: hnswlib
-    # Search parameter (controls speed/accuracy tradeoff at query time)
-    ef_search: 50
 
   # Bing Web Search API for real-time web search
   bing_search:
@@ -184,7 +145,4 @@
     # Index name (not used for Bing, but kept for consistency)
     index_name: web_search
     # Database type
-    db_type: bing_search
-=======
-    db_type: snowflake_cortex_search
->>>>>>> 7157c6e9
+    db_type: bing_search